use alloc::collections::VecDeque;
use alloc::sync::Arc;
use alloc::vec::Vec;

use kernel_guard::{NoOp, NoPreemptIrqSave};
use kspin::{SpinNoIrq, SpinNoIrqGuard};

use crate::{AxTaskRef, CurrentTask, current_run_queue, select_run_queue};

/// A queue to store sleeping tasks.
///
/// # Examples
///
/// ```
/// use axtask::WaitQueue;
/// use core::sync::atomic::{AtomicU32, Ordering};
///
/// static VALUE: AtomicU32 = AtomicU32::new(0);
/// static WQ: WaitQueue = WaitQueue::new();
///
/// axtask::init_scheduler();
/// // spawn a new task that updates `VALUE` and notifies the main task
/// axtask::spawn(|| {
///     assert_eq!(VALUE.load(Ordering::Relaxed), 0);
///     VALUE.fetch_add(1, Ordering::Relaxed);
///     WQ.notify_one(true); // wake up the main task
/// });
///
/// WQ.wait(); // block until `notify()` is called
/// assert_eq!(VALUE.load(Ordering::Relaxed), 1);
/// ```
pub struct WaitQueue {
    queue: SpinNoIrq<VecDeque<AxTaskRef>>,
}

pub(crate) type WaitQueueGuard<'a> = SpinNoIrqGuard<'a, VecDeque<AxTaskRef>>;

impl WaitQueue {
    /// Creates an empty wait queue.
    pub const fn new() -> Self {
        Self {
            queue: SpinNoIrq::new(VecDeque::new()),
        }
    }

    /// Creates an empty wait queue with space for at least `capacity` elements.
    pub fn with_capacity(capacity: usize) -> Self {
        Self {
            queue: SpinNoIrq::new(VecDeque::with_capacity(capacity)),
        }
    }

    /// Cancel events by removing the task from the wait queue.
    /// If `from_timer_list` is true, try to remove the task from the timer list.
    fn cancel_events(&self, curr: CurrentTask, _from_timer_list: bool) {
        // A task can be wake up only one events (timer or `notify()`), remove
        // the event from another queue.
        if curr.in_wait_queue() {
            // wake up by timer (timeout).
            self.queue.lock().retain(|t| !curr.ptr_eq(t));
            curr.set_in_wait_queue(false);
        }

        // Try to cancel a timer event from timer lists.
        // Just mark task's current timer ticket ID as expired.
        #[cfg(feature = "irq")]
        if _from_timer_list {
            curr.timer_ticket_expired();
            // Note:
            //  this task is still not removed from timer list of target CPU,
            //  which may cause some redundant timer events because it still needs to
            //  go through the process of expiring an event from the timer list and invoking the callback.
            //  (it can be considered a lazy-removal strategy, it will be ignored when it is about to take effect.)
        }
    }

    /// Blocks the current task and put it into the wait queue, until other task
    /// notifies it.
    pub fn wait(&self) {
        current_run_queue::<NoPreemptIrqSave>().blocked_resched(self.queue.lock());
        self.cancel_events(crate::current(), false);
    }

    /// Blocks the current task and put it into the wait queue, until the given
    /// `condition` becomes true.
    ///
    /// Note that even other tasks notify this task, it will not wake up until
    /// the condition becomes true.
    pub fn wait_until<F>(&self, condition: F)
    where
        F: Fn() -> bool,
    {
        let curr = crate::current();
        loop {
            let mut rq = current_run_queue::<NoPreemptIrqSave>();
            let wq = self.queue.lock();
            if condition() {
                break;
            }
            rq.blocked_resched(wq);
            // Preemption may occur here.
        }
        self.cancel_events(curr, false);
    }

    /// Blocks the current task and put it into the wait queue, until other tasks
    /// notify it, or the given duration has elapsed.
    #[cfg(feature = "irq")]
    pub fn wait_timeout(&self, dur: core::time::Duration) -> bool {
        let mut rq = current_run_queue::<NoPreemptIrqSave>();
        let curr = crate::current();
        let deadline = axhal::time::wall_time() + dur;
        debug!(
            "task wait_timeout: {} deadline={:?}",
            curr.id_name(),
            deadline
        );
        crate::timers::set_alarm_wakeup(deadline, curr.clone());

        rq.blocked_resched(self.queue.lock());

        let timeout = curr.in_wait_queue(); // still in the wait queue, must have timed out

        // Always try to remove the task from the timer list.
        self.cancel_events(curr, true);
        timeout
    }

    /// Blocks the current task and put it into the wait queue, until the given
    /// `condition` becomes true, or the given duration has elapsed.
    ///
    /// Note that even other tasks notify this task, it will not wake up until
    /// the above conditions are met.
    #[cfg(feature = "irq")]
    pub fn wait_timeout_until<F>(&self, dur: core::time::Duration, condition: F) -> bool
    where
        F: Fn() -> bool,
    {
        let curr = crate::current();
        let deadline = axhal::time::wall_time() + dur;
        debug!(
            "task wait_timeout: {}, deadline={:?}",
            curr.id_name(),
            deadline
        );
        crate::timers::set_alarm_wakeup(deadline, curr.clone());

        let mut timeout = true;
        loop {
            let mut rq = current_run_queue::<NoPreemptIrqSave>();
            if axhal::time::wall_time() >= deadline {
                break;
            }
            let wq = self.queue.lock();
            if condition() {
                timeout = false;
                break;
            }

            rq.blocked_resched(wq);
            // Preemption may occur here.
        }
        // Always try to remove the task from the timer list.
        self.cancel_events(curr, true);
        timeout
    }

    /// Wakes up one task in the wait queue, usually the first one.
    ///
    /// If `resched` is true, the current task will be preempted when the
    /// preemption is enabled.
    pub fn notify_one(&self, resched: bool) -> bool {
        let mut wq = self.queue.lock();
        if let Some(task) = wq.pop_front() {
            unblock_one_task(task, resched);
            true
        } else {
            false
        }
    }

    /// Wakes all tasks in the wait queue.
    ///
    /// If `resched` is true, the current task will be preempted when the
    /// preemption is enabled.
    pub fn notify_all(&self, resched: bool) {
        while self.notify_one(resched) {
            // loop until the wait queue is empty
        }
    }

    /// Wake up the given task in the wait queue.
    ///
    /// If `resched` is true, the current task will be preempted when the
    /// preemption is enabled.
    pub fn notify_task(&mut self, resched: bool, task: &AxTaskRef) -> bool {
        let mut wq = self.queue.lock();
        if let Some(index) = wq.iter().position(|t| Arc::ptr_eq(t, task)) {
            unblock_one_task(wq.remove(index).unwrap(), resched);
            true
        } else {
            false
        }
    }

    /// Requeues at most `count` tasks in the wait queue to the target wait queue.
    ///
    /// Returns the number of tasks requeued.
<<<<<<< HEAD
    pub fn requeue(&self, count: usize, target: &WaitQueue) -> usize {
        let tasks: Vec<_> = {
            let mut wq = self.queue.lock();
            let count = count.min(wq.len());
            wq.drain(..count).collect()
        };
        let mut wq = target.queue.lock();
        wq.extend(tasks);
=======
    pub fn requeue(&self, mut count: usize, target: &WaitQueue) -> usize {
        let tasks: Vec<_> = {
            let mut wq = self.queue.lock();
            count = count.min(wq.len());
            wq.drain(..count).collect()
        };
        if !tasks.is_empty() {
            let mut wq = target.queue.lock();
            wq.extend(tasks);
        }
>>>>>>> f29b2482
        count
    }

    /// Returns the number of tasks in the wait queue.
    pub fn len(&self) -> usize {
        self.queue.lock().len()
    }

    /// Returns true if the wait queue is empty.
    pub fn is_empty(&self) -> bool {
        self.queue.lock().is_empty()
    }
}

fn unblock_one_task(task: AxTaskRef, resched: bool) {
    // Mark task as not in wait queue.
    task.set_in_wait_queue(false);
    // Select run queue by the CPU set of the task.
    // Use `NoOp` kernel guard here because the function is called with holding the
    // lock of wait queue, where the irq and preemption are disabled.
    select_run_queue::<NoOp>(&task).unblock_task(task, resched)
}<|MERGE_RESOLUTION|>--- conflicted
+++ resolved
@@ -206,16 +206,6 @@
     /// Requeues at most `count` tasks in the wait queue to the target wait queue.
     ///
     /// Returns the number of tasks requeued.
-<<<<<<< HEAD
-    pub fn requeue(&self, count: usize, target: &WaitQueue) -> usize {
-        let tasks: Vec<_> = {
-            let mut wq = self.queue.lock();
-            let count = count.min(wq.len());
-            wq.drain(..count).collect()
-        };
-        let mut wq = target.queue.lock();
-        wq.extend(tasks);
-=======
     pub fn requeue(&self, mut count: usize, target: &WaitQueue) -> usize {
         let tasks: Vec<_> = {
             let mut wq = self.queue.lock();
@@ -226,7 +216,6 @@
             let mut wq = target.queue.lock();
             wq.extend(tasks);
         }
->>>>>>> f29b2482
         count
     }
 
