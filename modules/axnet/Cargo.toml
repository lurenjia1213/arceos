[package]
name = "axnet"
version = "0.1.0"
edition = "2021"
authors = ["Yuekai Jia <equation618@gmail.com>"]
description = "ArceOS network module"
license = "GPL-3.0-or-later OR Apache-2.0"
homepage = "https://github.com/rcore-os/arceos"
repository = "https://github.com/rcore-os/arceos/tree/main/modules/axnet"
documentation = "https://rcore-os.github.io/arceos/axnet/index.html"

[features]
smoltcp = []
<<<<<<< HEAD
lwip = ["dep:printf-compat", "dep:lwip_rust" ]
default = ["axdriver/virtio-net", "lwip"]
=======
default = ["smoltcp"]
>>>>>>> 707d0f41

[dependencies]
log = "0.4"
cfg-if = "1.0"
driver_net = { path = "../../crates/driver_net" }
lazy_init = { path = "../../crates/lazy_init" }
lwip_rust = { path = "../../crates/lwip_rust", optional = true }
printf-compat = { version = "0.1", default-features = false, optional = true }
axerrno = { path = "../../crates/axerrno" }
axlog = { path = "../axlog" }
axhal = { path = "../axhal" }
axsync = { path = "../axsync", default-features = false }
axtask = { path = "../axtask", default-features = false }
axdriver = { path = "../axdriver", features = ["net"] }

[dependencies.smoltcp]
version = "0.9.1"
default-features = false
features = [
  "alloc", "log",   # no std
  "medium-ethernet",
  "proto-ipv4",
  "socket-raw", "socket-icmp", "socket-udp", "socket-tcp", "socket-dns"
]<|MERGE_RESOLUTION|>--- conflicted
+++ resolved
@@ -11,12 +11,8 @@
 
 [features]
 smoltcp = []
-<<<<<<< HEAD
-lwip = ["dep:printf-compat", "dep:lwip_rust" ]
-default = ["axdriver/virtio-net", "lwip"]
-=======
-default = ["smoltcp"]
->>>>>>> 707d0f41
+lwip = ["dep:printf-compat", "dep:lwip_rust"]
+default = ["lwip"]
 
 [dependencies]
 log = "0.4"
