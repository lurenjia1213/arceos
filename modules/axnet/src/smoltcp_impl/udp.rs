use axerrno::{ax_err, ax_err_type, AxError, AxResult};
use axio::PollState;
use axsync::Mutex;

use smoltcp::iface::SocketHandle;
use smoltcp::socket::udp::{self, BindError, SendError};

use super::{SocketSetWrapper, ETH0, SOCKET_SET};
use crate::SocketAddr;

/// A UDP socket that provides POSIX-like APIs.
pub struct UdpSocket {
    handle: SocketHandle,
    local_addr: Option<SocketAddr>,
    peer_addr: Option<SocketAddr>,
    nonblock: bool,
}

impl UdpSocket {
    /// Creates a new UDP socket.
    #[allow(clippy::new_without_default)]
    pub fn new() -> Self {
        let socket = SocketSetWrapper::new_udp_socket();
        let handle = SOCKET_SET.add(socket);
        Self {
            handle,
            local_addr: None,
            peer_addr: None,
            nonblock: false,
        }
    }

    /// Returns the local address and port, or
    /// [`Err(NotConnected)`](AxError::NotConnected) if not connected.
    pub fn local_addr(&self) -> AxResult<SocketAddr> {
        self.local_addr.ok_or(AxError::NotConnected)
    }

    /// Returns the remote address and port, or
    /// [`Err(NotConnected)`](AxError::NotConnected) if not connected.
    pub fn peer_addr(&self) -> AxResult<SocketAddr> {
        self.peer_addr.ok_or(AxError::NotConnected)
    }

    /// Moves this UDP socket into or out of nonblocking mode.
    ///
    /// This will result in `recv`, `recv_from`, `send`, and `send_to`
    /// operations becoming nonblocking, i.e., immediately returning from their
    /// calls. If the IO operation is successful, `Ok` is returned and no
    /// further action is required. If the IO operation could not be completed
    /// and needs to be retried, an error with kind
    /// [`Err(WouldBlock)`](AxError::WouldBlock) is returned.
    pub fn set_nonblocking(&mut self, nonblocking: bool) {
        self.nonblock = nonblocking;
    }

    /// Binds an unbound socket to the given address and port.
    ///
    /// It's must be called before [`send_to`](Self::send_to) and
    /// [`recv_from`](Self::recv_from).
    pub fn bind(&mut self, addr: SocketAddr) -> AxResult {
        let mut addr = addr;
        if addr.port == 0 {
            addr.port = get_ephemeral_port()?;
        }
        if self.local_addr.is_some() {
            return ax_err!(InvalidInput, "socket bind() failed: already bound");
        }
        SOCKET_SET.with_socket_mut::<udp::Socket, _, _>(self.handle, |socket| {
            socket.bind(addr).or_else(|e| match e {
                BindError::InvalidState => {
                    ax_err!(AlreadyExists, "socket bind() failed")
                }
                BindError::Unaddressable => {
                    ax_err!(InvalidInput, "socket bind() failed")
                }
            })?;
            Ok(socket.endpoint())
        })?;
        self.local_addr = Some(addr);
        Ok(())
    }

    /// Transmits data in the given buffer to the given address.
    pub fn send_to(&self, buf: &[u8], addr: SocketAddr) -> AxResult<usize> {
        loop {
            SOCKET_SET.poll_interfaces();
            match SOCKET_SET.with_socket_mut::<udp::Socket, _, _>(self.handle, |socket| {
                if !socket.is_open() {
                    // not bound
                    ax_err!(NotConnected, "socket send() failed")
                } else if socket.can_send() {
                    // TODO: size
                    socket.send_slice(buf, addr).map_err(|e| match e {
                        SendError::BufferFull => AxError::WouldBlock,
                        SendError::Unaddressable => {
                            ax_err_type!(ConnectionRefused, "socket send() failed")
                        }
                    })?;
                    Ok(buf.len())
                } else {
                    // tx buffer is full
                    Err(AxError::WouldBlock)
                }
            }) {
                Ok(n) => {
                    SOCKET_SET.poll_interfaces();
                    return Ok(n);
                }
                Err(AxError::WouldBlock) => {
                    if self.nonblock {
                        return Err(AxError::WouldBlock);
                    } else {
                        axtask::yield_now()
                    }
                }
                Err(e) => return Err(e),
            }
        }
    }

    fn recv_impl<F, T>(&self, mut op: F, err: &str) -> AxResult<T>
    where
        F: FnMut(&mut udp::Socket) -> AxResult<T>,
    {
        loop {
            SOCKET_SET.poll_interfaces();
            match SOCKET_SET.with_socket_mut::<udp::Socket, _, _>(self.handle, |socket| {
                if !socket.is_open() {
                    // not connected
                    ax_err!(NotConnected, err)
                } else if socket.can_recv() {
                    // data available
                    op(socket)
                } else {
                    // no more data
                    Err(AxError::WouldBlock)
                }
            }) {
                Ok(x) => {
                    SOCKET_SET.poll_interfaces();
                    return Ok(x);
                }
                Err(AxError::WouldBlock) => {
                    if self.nonblock {
                        return Err(AxError::WouldBlock);
                    } else {
                        axtask::yield_now()
                    }
                }
                Err(e) => return Err(e),
            }
        }
    }

    /// Receives data from the socket, stores it in the given buffer.
    pub fn recv_from(&self, buf: &mut [u8]) -> AxResult<(usize, SocketAddr)> {
        self.recv_impl(
            |socket| match socket.recv_slice(buf) {
                Ok(x) => Ok(x),
                Err(_) => Err(AxError::WouldBlock),
            },
            "socket recv_from() failed",
        )
    }

    /// Connects to the given address and port.
    ///
    /// The local port will be generated automatically if the socket is not bound.
    /// It's must be called before [`send`](Self::send) and
    /// [`recv`](Self::recv).
    pub fn connect(&mut self, addr: SocketAddr) -> AxResult {
        if self.local_addr.is_none() {
            self.bind(SocketAddr::new(
                ETH0.iface
                    .lock()
                    .ipv4_addr()
                    .ok_or_else(|| ax_err_type!(BadAddress, "No IPv4 address"))?
                    .into(),
                0,
            ))?;
        }
        self.peer_addr = Some(addr);
        Ok(())
    }

    /// Transmits data in the given buffer to the remote address to which it is connected.
    pub fn send(&self, buf: &[u8]) -> AxResult<usize> {
        self.send_to(buf, self.peer_addr()?)
    }

    /// Recv data in the given buffer from the remote address to which it is connected.
    pub fn recv(&self, buf: &mut [u8]) -> AxResult<usize> {
        let peeraddr = self.peer_addr()?;
        self.recv_impl(
            |socket| match socket.recv_slice(buf) {
                Ok(x) => {
                    if x.1 == peeraddr {
                        // filter data from the remote address to which it is connected.
                        Ok(x.0)
                    } else {
                        Err(AxError::WouldBlock)
                    }
                }
                Err(_) => Err(AxError::WouldBlock),
            },
            "socket recv() failed",
        )
    }

    /// Close the socket.
<<<<<<< HEAD
    pub fn shutdown(&self) -> AxResult {
=======
    pub fn shutdown(&mut self) -> AxResult {
>>>>>>> c0eef826
        SOCKET_SET.with_socket_mut::<udp::Socket, _, _>(self.handle, |socket| {
            debug!("socket {}: shutting down", self.handle);
            socket.close();
        });
        SOCKET_SET.poll_interfaces();
        Ok(())
    }

    /// Receives data from the socket, stores it in the given buffer, without removing it from the queue.
    pub fn peek_from(&self, buf: &mut [u8]) -> AxResult<(usize, SocketAddr)> {
        self.recv_impl(
            |socket| match socket.peek_slice(buf) {
                Ok(x) => Ok((x.0, *x.1)),
                Err(_) => Err(AxError::WouldBlock),
            },
            "socket peek_from() failed",
        )
    }

    /// Detect whether the socket needs to receive/can send.
    ///
    /// Return is <need to receive, can send>
    pub fn poll(&self) -> AxResult<PollState> {
        SOCKET_SET.poll_interfaces();
        SOCKET_SET.with_socket_mut::<udp::Socket, _, _>(self.handle, |socket| {
            if !socket.is_open() {
                debug!("    udp socket close");
            }
            Ok(PollState {
                readable: socket.is_open() && socket.can_recv(),
                writable: socket.is_open() && socket.can_send(),
            })
        })
    }
}

impl Drop for UdpSocket {
    fn drop(&mut self) {
        self.shutdown().ok();
        SOCKET_SET.remove(self.handle);
    }
}

fn get_ephemeral_port() -> AxResult<u16> {
    const PORT_START: u16 = 0xc000;
    const PORT_END: u16 = 0xffff;
    static CURR: Mutex<u16> = Mutex::new(PORT_START);
    let mut curr = CURR.lock();

    let port = *curr;
    if *curr == PORT_END {
        *curr = PORT_START;
    } else {
        *curr += 1;
    }
    Ok(port)
}<|MERGE_RESOLUTION|>--- conflicted
+++ resolved
@@ -209,11 +209,7 @@
     }
 
     /// Close the socket.
-<<<<<<< HEAD
-    pub fn shutdown(&self) -> AxResult {
-=======
     pub fn shutdown(&mut self) -> AxResult {
->>>>>>> c0eef826
         SOCKET_SET.with_socket_mut::<udp::Socket, _, _>(self.handle, |socket| {
             debug!("socket {}: shutting down", self.handle);
             socket.close();
