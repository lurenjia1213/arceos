use memory_addr::VirtAddr;
use page_table_entry::MappingFlags;
use riscv::interrupt::Trap;
use riscv::interrupt::supervisor::{Exception as E, Interrupt as I};
use riscv::register::{scause, stval};

use super::TrapFrame;

core::arch::global_asm!(
    include_asm_macros!(),
    include_str!("trap.S"),
    trapframe_size = const core::mem::size_of::<TrapFrame>(),
);

fn handle_breakpoint(sepc: &mut usize) {
    debug!("Exception(Breakpoint) @ {:#x} ", sepc);
    *sepc += 2
}

fn handle_page_fault(
    tf: &TrapFrame,
    vaddr: VirtAddr,
    mut access_flags: MappingFlags,
    is_user: bool,
) {
    if is_user {
        access_flags |= MappingFlags::USER;
    }
    if !handle_trap!(PAGE_FAULT, vaddr, access_flags, is_user) {
        panic!(
            "Unhandled {} Page Fault @ {:#x}, fault_vaddr={:#x} ({:?}):\n{:#x?}",
            if is_user { "User" } else { "Supervisor" },
            tf.sepc,
            vaddr,
            access_flags,
            tf,
        );
    }
}

#[unsafe(no_mangle)]
fn riscv_trap_handler(tf: &mut TrapFrame, from_user: bool) {
    let scause = scause::read();
    if let Ok(cause) = scause.cause().try_into::<I, E>() {
        // Interrupts modify the value of `stval`, which must be saved before the
        // interrupt is enabled
        let vaddr = va!(stval::read());
        if scause.is_exception() {
            unmask_irqs(tf);
        }
        match cause {
            #[cfg(feature = "uspace")]
            Trap::Exception(E::UserEnvCall) => {
                tf.sepc += 4;
                tf.regs.a0 = crate::trap::handle_syscall(tf, tf.regs.a7) as usize;
            }
            Trap::Exception(E::LoadPageFault) => {
                handle_page_fault(tf, vaddr, MappingFlags::READ, from_user)
            }
            Trap::Exception(E::StorePageFault) => {
                handle_page_fault(tf, vaddr, MappingFlags::WRITE, from_user)
            }
            Trap::Exception(E::InstructionPageFault) => {
                handle_page_fault(tf, vaddr, MappingFlags::EXECUTE, from_user)
            }
            Trap::Exception(E::Breakpoint) => handle_breakpoint(&mut tf.sepc),
            Trap::Interrupt(_) => {
                handle_trap!(IRQ, scause.bits());
            }
            _ => {
                panic!("Unhandled trap {:?} @ {:#x}:\n{:#x?}", cause, tf.sepc, tf);
            }
        }
        crate::trap::post_trap_callback(tf, from_user);
<<<<<<< HEAD
=======
        mask_irqs();
>>>>>>> f29b2482
    } else {
        panic!(
            "Unknown trap {:?} @ {:#x}:\n{:#x?}",
            scause.cause(),
            tf.sepc,
            tf
        );
    }
}

// Interrupt unmasking function for exception handling.
// NOTE: It must be invoked after the switch to kernel mode has finished
//
// If interrupts were enabled before the exception (the `SPIE` bit in the
// `sstatus` register is set), re-enable interrupts before exception handling
//
// On riscv64, when an exception occurs, `sstatus.SIE` is set to zero to mask
// the interrupt and the old value of `SIE` is stored in SPIE. Recover `SIE`
// according to `SPIE` when using `sret`.
fn unmask_irqs(tf: &TrapFrame) {
    const PIE: usize = 1 << 5;
    if tf.sstatus & PIE == PIE {
        super::enable_irqs();
    } else {
        debug!("Interrupts were disabled before exception");
    }
}

fn mask_irqs() {
    super::disable_irqs();
}<|MERGE_RESOLUTION|>--- conflicted
+++ resolved
@@ -72,10 +72,7 @@
             }
         }
         crate::trap::post_trap_callback(tf, from_user);
-<<<<<<< HEAD
-=======
         mask_irqs();
->>>>>>> f29b2482
     } else {
         panic!(
             "Unknown trap {:?} @ {:#x}:\n{:#x?}",
