--- conflicted
+++ resolved
@@ -22,11 +22,6 @@
 #[unsafe(no_mangle)]
 fn x86_syscall_handler(tf: &mut TrapFrame) {
     super::tls::switch_to_kernel_fs_base(tf);
-<<<<<<< HEAD
-    handle_syscall(tf);
-    crate::trap::post_trap_callback(tf, true);
-    super::tls::switch_to_user_fs_base(tf);
-=======
     #[cfg(target_os = "none")]
     super::trap::unmask_irqs(tf);
     handle_syscall(tf);
@@ -34,7 +29,6 @@
     super::tls::switch_to_user_fs_base(tf);
     #[cfg(target_os = "none")]
     super::trap::mask_irqs();
->>>>>>> f29b2482
 }
 
 /// Initializes syscall support and setups the syscall handler.
