--- conflicted
+++ resolved
@@ -74,10 +74,6 @@
             );
         }
     }
-<<<<<<< HEAD
-
-    crate::trap::post_trap_callback(tf, from_user);
-=======
     crate::trap::post_trap_callback(tf, from_user);
     mask_irqs();
 }
@@ -103,5 +99,4 @@
 
 fn mask_irqs() {
     super::disable_irqs();
->>>>>>> f29b2482
 }