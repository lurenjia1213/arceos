use crate::ctypes;
use axerrno::{LinuxError, LinuxResult};
use core::ffi::{c_int, c_void};

#[cfg(feature = "fd")]
use crate::imp::fd_ops::get_file_like;
#[cfg(not(feature = "fd"))]
use axio::prelude::*;

/// Read data from the file indicated by `fd`.
///
/// Return the read size if success.
pub fn sys_read(fd: c_int, buf: *mut c_void, count: usize) -> ctypes::ssize_t {
    debug!("sys_read <= {} {:#x} {}", fd, buf as usize, count);
    syscall_body!(sys_read, {
        if buf.is_null() {
            return Err(LinuxError::EFAULT);
        }
        let dst = unsafe { core::slice::from_raw_parts_mut(buf as *mut u8, count) };
        #[cfg(feature = "fd")]
        {
            Ok(get_file_like(fd)?.read(dst)? as ctypes::ssize_t)
        }
        #[cfg(not(feature = "fd"))]
        match fd {
            0 => Ok(super::stdio::stdin().read(dst)? as ctypes::ssize_t),
            1 | 2 => Err(LinuxError::EPERM),
            _ => Err(LinuxError::EBADF),
        }
    })
}

fn write_impl(fd: c_int, buf: *const c_void, count: usize) -> LinuxResult<ctypes::ssize_t> {
    if buf.is_null() {
        return Err(LinuxError::EFAULT);
    }
    let src = unsafe { core::slice::from_raw_parts(buf as *const u8, count) };
    #[cfg(feature = "fd")]
    {
        Ok(get_file_like(fd)?.write(src)? as ctypes::ssize_t)
    }
    #[cfg(not(feature = "fd"))]
    match fd {
        0 => Err(LinuxError::EPERM),
        1 | 2 => Ok(super::stdio::stdout().write(src)? as ctypes::ssize_t),
        _ => Err(LinuxError::EBADF),
    }
}

/// Write data to the file indicated by `fd`.
///
/// Return the written size if success.
pub fn sys_write(fd: c_int, buf: *const c_void, count: usize) -> ctypes::ssize_t {
    debug!("sys_write <= {} {:#x} {}", fd, buf as usize, count);
    syscall_body!(sys_write, write_impl(fd, buf, count))
}

/// Write a vector.
pub unsafe fn sys_writev(fd: c_int, iov: *const ctypes::iovec, iocnt: c_int) -> ctypes::ssize_t {
    debug!("sys_writev <= fd: {}", fd);
    syscall_body!(sys_writev, {
        if !(0..=1024).contains(&iocnt) {
            return Err(LinuxError::EINVAL);
        }

        let iovs = unsafe { core::slice::from_raw_parts(iov, iocnt as usize) };
        let mut ret = 0;
        for iov in iovs.iter() {
<<<<<<< HEAD
            let result = sys_write(fd, iov.iov_base, iov.iov_len);
            if result < 0 {
                return Ok(result);
            }
            ret += result;

            if result < iov.iov_len as isize {
                break;
            }
=======
            ret += write_impl(fd, iov.iov_base, iov.iov_len)?;
>>>>>>> eec3bd02
        }

        Ok(ret)
    })
}<|MERGE_RESOLUTION|>--- conflicted
+++ resolved
@@ -66,19 +66,12 @@
         let iovs = unsafe { core::slice::from_raw_parts(iov, iocnt as usize) };
         let mut ret = 0;
         for iov in iovs.iter() {
-<<<<<<< HEAD
-            let result = sys_write(fd, iov.iov_base, iov.iov_len);
-            if result < 0 {
-                return Ok(result);
-            }
+            let result = write_impl(fd, iov.iov_base, iov.iov_len)?;
             ret += result;
 
             if result < iov.iov_len as isize {
                 break;
             }
-=======
-            ret += write_impl(fd, iov.iov_base, iov.iov_len)?;
->>>>>>> eec3bd02
         }
 
         Ok(ret)
